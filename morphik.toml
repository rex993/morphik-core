[api]
host = "0.0.0.0"
port = 8000
reload = true

[auth]
jwt_algorithm = "HS256"
dev_mode = true  # Enabled by default for easier local development
dev_entity_id = "dev_user"  # Default dev user ID
dev_entity_type = "developer"  # Default dev entity type
dev_permissions = ["read", "write", "admin"]  # Default dev permissions

#### Registered models
[registered_models]
# OpenAI models
openai_gpt4 = { model_name = "gpt-4" }
openai_gpt4-1 = { model_name = "gpt-4.1" }
openai_gpt4o = { model_name = "gpt-4o" }
openai_gpt4o_mini = { model_name = "gpt-4o-mini" }

# Azure OpenAI model
azure_gpt4o = { model_name = "azure/gpt-4.1", api_base = "${AZURE_API_BASE}", api_key = "${AZURE_API_KEY}", api_version = "2023-05-15", deployment_id = "gpt4.1" }

# Anthropic models
claude_opus = { model_name = "claude-3-opus-20240229" }
claude_sonnet = { model_name = "claude-3-7-sonnet-latest" }

# Ollama models
ollama_llama = { model_name = "ollama_chat/llama3.2", api_base = "http://localhost:11434" }
ollama_llama_vision = { model_name = "ollama_chat/llama3.2-vision", api_base = "http://localhost:11434", vision = true }
# If you are running on docker, but running ollama locally use the following
ollama_llama_docker = { model_name = "ollama_chat/llama3.2", api_base = "http://host.docker.internal:11434" }
ollama_llama_vision_docker = { model_name = "ollama_chat/llama3.2-vision", api_base = "http://host.docker.internal:11434", vision = true }
# If you are running on docker and ollama is also running on docker use the following
ollama_llama_docker_docker = { model_name = "ollama_chat/llama3.2", api_base = "http://ollama:11434" }
ollama_llama_vision_docker_docker = { model_name = "ollama_chat/llama3.2-vision", api_base = "http://ollama:11434", vision = true }

# Embedding models
openai_embedding = { model_name = "text-embedding-3-small" }
openai_embedding_large = { model_name = "text-embedding-3-large" }
azure_embedding = { model_name = "text-embedding-ada-002", api_base = "${AZURE_EMBEDDING_API_BASE}", api_key = "${AZURE_EMBEDDING_API_KEY}", api_version = "2023-05-15", deployment_id = "embedding-ada-002" }
ollama_embedding = { model_name = "ollama/nomic-embed-text", api_base = "http://localhost:11434" }
# If you are running on docker, but running ollama locally use the following
ollama_embedding_docker = { model_name = "ollama/nomic-embed-text", api_base = "http://host.docker.internal:11434" }
# If you are running on docker and ollama is also running on docker use the following
ollama_embedding_docker_docker = { model_name = "ollama/nomic-embed-text", api_base = "http://ollama:11434" }

#### Component configurations ####  

[agent]
model = "ollama_llama" # Model for the agent logic

[completion]
<<<<<<< HEAD
model = "ollama_llama" #"openai_gpt4o"  # Reference to a key in registered_models
=======
model = "azure_gpt4o"  # Reference to a key in registered_models
>>>>>>> 795cc015
default_max_tokens = "1000"
default_temperature = 0.5

[database]
provider = "postgres"
# Connection pool settings
pool_size = 10           # Maximum number of connections in the pool
max_overflow = 15        # Maximum number of connections that can be created beyond pool_size
pool_recycle = 3600      # Time in seconds after which a connection is recycled (1 hour)
pool_timeout = 10        # Seconds to wait for a connection from the pool
pool_pre_ping = true     # Check connection viability before using it from the pool
max_retries = 3          # Number of retries for database operations
retry_delay = 1.0        # Initial delay between retries in seconds

[embedding]
model = "azure_embedding"  # Reference to registered model
dimensions = 1536
similarity_metric = "cosine"

[parser]
chunk_size = 6000
chunk_overlap = 300
use_unstructured_api = false
use_contextual_chunking = false
contextual_chunking_model = "azure_gpt4o"  # Reference to a key in registered_models

[document_analysis]
model = "ollama_llama"  # Reference to a key in registered_models

[parser.vision]
<<<<<<< HEAD
model = "ollama_llama"  # Reference to a key in registered_models
=======
model = "azure_gpt4o"  # Reference to a key in registered_models
>>>>>>> 795cc015
frame_sample_rate = -1  # Set to -1 to disable frame captioning

[reranker]
use_reranker = true
provider = "flag"
model_name = "BAAI/bge-reranker-large"
query_max_length = 256
passage_max_length = 512
use_fp16 = true
device = "cpu" # use "cpu" if on docker and using a mac, "cuda" if cuda enabled device

[storage]
provider = "local"
storage_path = "./storage"

# [storage]
# provider = "aws-s3"
# region = "us-east-2"
# bucket_name = "morphik-s3-storage"

[vector_store]
provider = "pgvector"

[rules]
model = "ollama_llama"
batch_size = 4096

[morphik]
enable_colpali = true
mode = "self_hosted"  # "cloud" or "self_hosted"
api_domain = "api.morphik.ai"  # API domain for cloud URIs
# Only call the embedding API if colpali_mode is "api"
morphik_embedding_api_domain = "http://localhost:6000"  # endpoint for multivector embedding service
colpali_mode = "local" # "off", "local", or "api"

[redis]
host = "redis"  # use "redis" for docker
port = 6379

[graph]
model = "azure_gpt4o"
enable_entity_resolution = true

[telemetry]
telemetry_enabled = false
honeycomb_enabled = false
honeycomb_endpoint = "https://api.honeycomb.io"
honeycomb_proxy_endpoint = "https://otel-proxy.onrender.com"
service_name = "databridge-core"
otlp_timeout = 10
otlp_max_retries = 3
otlp_retry_delay = 1
otlp_max_export_batch_size = 512
otlp_schedule_delay_millis = 5000
otlp_max_queue_size = 2048


TELEMETRY_ENABLED = false<|MERGE_RESOLUTION|>--- conflicted
+++ resolved
@@ -45,17 +45,13 @@
 # If you are running on docker and ollama is also running on docker use the following
 ollama_embedding_docker_docker = { model_name = "ollama/nomic-embed-text", api_base = "http://ollama:11434" }
 
-#### Component configurations ####  
+#### Component configurations ####
 
 [agent]
 model = "ollama_llama" # Model for the agent logic
 
 [completion]
-<<<<<<< HEAD
 model = "ollama_llama" #"openai_gpt4o"  # Reference to a key in registered_models
-=======
-model = "azure_gpt4o"  # Reference to a key in registered_models
->>>>>>> 795cc015
 default_max_tokens = "1000"
 default_temperature = 0.5
 
@@ -80,17 +76,13 @@
 chunk_overlap = 300
 use_unstructured_api = false
 use_contextual_chunking = false
-contextual_chunking_model = "azure_gpt4o"  # Reference to a key in registered_models
+contextual_chunking_model = "ollama_llama"  # Reference to a key in registered_models
 
 [document_analysis]
 model = "ollama_llama"  # Reference to a key in registered_models
 
 [parser.vision]
-<<<<<<< HEAD
 model = "ollama_llama"  # Reference to a key in registered_models
-=======
-model = "azure_gpt4o"  # Reference to a key in registered_models
->>>>>>> 795cc015
 frame_sample_rate = -1  # Set to -1 to disable frame captioning
 
 [reranker]

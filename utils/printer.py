--- conflicted
+++ resolved
@@ -73,11 +73,7 @@
     return {os.path.join(root_dir, d) for d in mode_dirs.get(mode, [])}
 
 
-<<<<<<< HEAD
-def aggregate_python_files(root_dir: str, output_file: str, script_name: str, mode: str = "all") -> None:
-=======
 def aggregate_files(root_dir: str, output_file: str, script_name: str, mode: str = "all") -> None:
->>>>>>> b521f29a
     """
     Recursively search through directories and aggregate relevant files based on mode.
 
@@ -131,11 +127,7 @@
                 relevant_files = [
                     f
                     for f in filenames
-<<<<<<< HEAD
-                    if f.endswith(".py") and f != "__init__.py" and f != script_name and f != output_file
-=======
                     if f.endswith(relevant_extensions) and f != "__init__.py" and f != script_name and f != output_file
->>>>>>> b521f29a
                 ]
 
                 for file_name in relevant_files:
@@ -168,11 +160,7 @@
                 relevant_files = [
                     f
                     for f in filenames
-<<<<<<< HEAD
-                    if f.endswith(".py") and f != "__init__.py" and f != script_name and f != output_file
-=======
                     if f.endswith(relevant_extensions) and f != "__init__.py" and f != script_name and f != output_file
->>>>>>> b521f29a
                 ]
 
                 for file_name in relevant_files:

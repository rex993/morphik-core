--- conflicted
+++ resolved
@@ -680,22 +680,6 @@
                       </div>
                     </div>
 
-<<<<<<< HEAD
-                    <div className="space-y-2">
-                      <Label htmlFor="query-max-tokens" className="flex justify-between text-sm">
-                        <span>Max Tokens</span>
-                        <span className="text-muted-foreground">{safeQueryOptions.max_tokens}</span>
-                      </Label>
-                      <Slider
-                        id="query-max-tokens"
-                        min={1}
-                        max={50000}
-                        step={1}
-                        value={[safeQueryOptions.max_tokens]}
-                        onValueChange={value => safeUpdateOption("max_tokens", value[0])}
-                        className="w-full"
-                      />
-=======
                     {/* Second Column - Advanced Settings */}
                     <div className="space-y-4">
                       <div className="space-y-2">
@@ -761,7 +745,6 @@
                           className="w-full"
                         />
                       </div>
->>>>>>> c20b0fb8
                     </div>
                   </div>
                 </div>

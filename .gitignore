# Python-related files
*__pycache__/
*.pyc
*.pyo
*.pyd
.Python
env/
.env
venv/*
ENV/
dist/
build/
*.egg-info/
.eggs/
*.egg
*.pytest_cache/

core/tests/output
core/tests/assets

# Virtual environment
.venv/
.vscode/

*.DS_Store

storage/*
logs/*
samples/*
aggregated_code.txt

offload/*
test.pdf

experiments/*
ee/ui-component/package-lock.json/*
ee/ui-component/node-modules/*
ee/ui-component/.next

# ee/ee.toml


ui-component/notebook-storage/notebooks.json
ee/ui-component/package-lock.json
ee/ee_tokens/gdrive_token_dev_user.pickle
core/tests/integration/test_data/version_test_1.txt
ee/ee_tokens/*

migrations
ugly-onetime-code/*
<<<<<<< HEAD

eric/
=======
trees
>>>>>>> 28a245bf
<|MERGE_RESOLUTION|>--- conflicted
+++ resolved
@@ -48,9 +48,6 @@
 
 migrations
 ugly-onetime-code/*
-<<<<<<< HEAD
 
 eric/
-=======
-trees
->>>>>>> 28a245bf
+trees